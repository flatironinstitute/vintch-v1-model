--- conflicted
+++ resolved
@@ -1,4 +1,3 @@
-<<<<<<< HEAD
 import einops
 
 try:
@@ -10,10 +9,7 @@
     jax = None
     jnp = None
 
-from typing import Any, Literal, TypeVar, Generic
-=======
 from typing import Any, Literal, TypeVar, Generic, Optional
->>>>>>> 11228a3b
 from .backend_config import get_backend
 from .nonlinearity import TentNonlinearity
 from .utils import train_validation_split
@@ -179,13 +175,9 @@
             sub_convolved, self._nonlinearities_chan
         )
         # [batch_size, time]
-<<<<<<< HEAD
-        generator_signal = self._weighted_pooling(non_lin_response, pooling_weights)
-=======
         weighted_pooled = self._weighted_pooling(sub_activated, self.pooling_weights)
         # [batch_size, time]
         generator_signal = self._apply_bias(weighted_pooled, self.pooling_bias)
->>>>>>> 11228a3b
         # [batch_size, time]
         out = self._nonlinearity_out.forward(generator_signal)
         return out
@@ -273,9 +265,16 @@
         """
         Apply bias to the input tensor.
 
-<<<<<<< HEAD
-        pooled = pooled + self._pooling_biases
-        return pooled
+        Parameters
+        ----------
+        x :
+            Input tensor with shape [batch_size, time].
+        pooling_bias :
+            Bias tensor with shape [1,].
+        """
+        if pooling_bias is None:
+            pooling_bias = self._pooling_bias
+        return x + pooling_bias
 
     def alternating_fit(
         self,
@@ -583,16 +582,4 @@
         self.kernels = final_params["kernels"]
         self.pooling_weights = final_params["pooling_weights"]
 
-        return final_loss_history[:final_iter]
-=======
-        Parameters
-        ----------
-        x :
-            Input tensor with shape [batch_size, time].
-        pooling_bias :
-            Bias tensor with shape [1,].
-        """
-        if pooling_bias is None:
-            pooling_bias = self._pooling_bias
-        return x + pooling_bias
->>>>>>> 11228a3b
+        return final_loss_history[:final_iter]